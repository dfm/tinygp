{
  "creators": [
    {
      "orcid": "0000-0002-9328-5652",
      "affiliation": "Center for Computational Astrophysics, Flatiron Institute, New York, NY, USA",
      "name": "Foreman-Mackey, Daniel"
    },
    {
<<<<<<< HEAD
      "orcid": "0000-0003-0048-1118",
      "affiliation": "Indian Institute of Technology Gandhinagar: Gandhinagar, Gujarat, IN",
      "name": "Yadav, Sachin"
    },
    {
      "orcid": "0000-0002-0440-9597",
      "name": "Killestein, Thomas",
      "affiliation": "Department of Physics, University of Warwick, Coventry, UK"
    },
    {
      "affiliation": "School of Public Health, Imperial College London, UK",
      "name": "Rashid, Theo"
    },
    {
      "orcid": "0000-0003-1354-0578",
      "affiliation": "Helmholtz-Zentrum Dresden-Rossendorf e.V.",
      "name": "Schmerler, Steve"
    },
    {
      "orcid": "0000-0003-1001-0707",
      "affiliation": "Department of Physics and Astronomy, Aarhus University, DK",
      "name": "Tronsgaard, René"
=======
      "orcid": "0009-0000-1930-8150",
      "affiliation": "Massachusetts Institute of Technology, Probabilistic Computing Project, Cambridge, MA, USA",
      "name": "Becker, McCoy Reynolds"
>>>>>>> 54aa5020
    }
  ],
  "license": "MIT",
  "title": "dfm/tinygp: The tiniest of Gaussian Process libraries",
  "description": "tinygp is an extremely lightweight library for building Gaussian Process (GP) models in Python, built on top of JAX. It has a nice interface, and it's pretty fast. Thanks to JAX, tinygp supports things like GPU acceleration and automatic differentiation.\n\nCheck out the docs for more info: https://tinygp.readthedocs.io"
}<|MERGE_RESOLUTION|>--- conflicted
+++ resolved
@@ -6,10 +6,14 @@
       "name": "Foreman-Mackey, Daniel"
     },
     {
-<<<<<<< HEAD
       "orcid": "0000-0003-0048-1118",
       "affiliation": "Indian Institute of Technology Gandhinagar: Gandhinagar, Gujarat, IN",
       "name": "Yadav, Sachin"
+    },
+    {
+      "orcid": "0009-0000-1930-8150",
+      "affiliation": "Massachusetts Institute of Technology, Probabilistic Computing Project, Cambridge, MA, USA",
+      "name": "Becker, McCoy Reynolds"
     },
     {
       "orcid": "0000-0002-0440-9597",
@@ -29,11 +33,6 @@
       "orcid": "0000-0003-1001-0707",
       "affiliation": "Department of Physics and Astronomy, Aarhus University, DK",
       "name": "Tronsgaard, René"
-=======
-      "orcid": "0009-0000-1930-8150",
-      "affiliation": "Massachusetts Institute of Technology, Probabilistic Computing Project, Cambridge, MA, USA",
-      "name": "Becker, McCoy Reynolds"
->>>>>>> 54aa5020
     }
   ],
   "license": "MIT",
