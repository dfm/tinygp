--- conflicted
+++ resolved
@@ -11,14 +11,9 @@
 import jax.numpy as jnp
 from jax.scipy import linalg
 
-<<<<<<< HEAD
-from .kernels import Conditioned, Kernel
-from .means import Mean
-from .types import JAXArray
-=======
-from tinygp.kernels import Kernel
+from tinygp.kernels import Conditioned, Kernel
+from tinygp.means import Mean
 from tinygp.types import JAXArray
->>>>>>> a71c51a8
 
 
 class GaussianProcess:
